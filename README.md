# Welcome to ZeroCom 👋
[![Twitter: janaSunrise](https://img.shields.io/twitter/follow/janaSunrise.svg?style=social)](https://twitter.com/janaSunrise)

> A secure and advanced chat application in Python.

## Install

The project uses pipenv for dependencies. Here's how to install the dependencies.

```sh
pipenv sync -d
```

## Usage

The server is configured to run in `127.0.0.1` in the port `5700`. The project uses a `.ini`
configuration file to config it, which is located at `config.ini`. You can configure as
you want by tweaking the settings in it.

#### Running the server

Here's how you can run the server, so you can connect using clients.

```sh
python -m server
```

#### Running the client, and logging into a server

Once you have the server running, or someone has a compatible server node running,
Here's how you can login to the server, by running the client like this.

```sh
python -m client <SERVER_IP> <PORT> <USERNAME> <PASSWORD>
```

#### Message formatting

Yes, You heard that right! We support user based message formatting. If you want 
to express yourself better, That's now possible!

What can you do?
- Change color of message / various sections of it.
- Add markdown / formatting to messages!
- Use emojis with the format of `:<emoji-name>:` and It's converted into an emoji!

You can change color of message in following way: `[blue] Hello, world! [/]`

`[<contents>][/]` are the opening, and closing tag, and the contents can have the color you want.

You can also change color of a message into various sections like this: `[blue]Hi[/] [red]Hello[/]`

This colors `Hi` as blue, and `Hello` as red.

We support a lot of colors, use any you want to!

You can also format your message, by adding "boldness", "italics", "codeblocks" and more! Here are 
some examples:
- Bold: `[bold]This is bold[/]`
- Italics: `[i]This is italics[/]`
- Underline: `[u]This is underline[/]`
- Codeblocks: `[codeblocks]print("hello")[/]`

You can combine more styles together as such: `[blue bold]This is blue and bold[/]`
And you can also use nested tags together as following, `[blue]Blueeee [bold]bold[/bold][/blue]`

And finally, You can use emojis easily! Here's a example: `Star emoji - :star:`, and `:star:` 
gets converted into ⭐ .

## Future plans

- [x] Better logging.
<<<<<<< HEAD
- [x] Improved message coloring and formatting.
- [ ] Improved Client chat features, and usage.
- [ ] Password based server encryption
- [x] Public, Private Key verification, using RSA and SHA-256 pairs.
=======
- [ ] Improved Client chat features, and usage.
- [ ] Password based server encryption
- [x] Public, Private Key verification, using RSA and SHA-256 pairs.
- [ ] End to End Message Encryption and Decryption
- [ ] [BUG FIX] Remote server functioning doesn't work.
>>>>>>> a9836dc0

## 🤝 Contributing

Contributions, issues and feature requests are welcome. After cloning & setting up project locally, you can just submit 
a PR to this repo and it will be deployed once it's accepted.

⚠️ It’s good to have descriptive commit messages, or PR titles so that other contributors can understand about your 
commit or the PR Created. Read [conventional commits](https://www.conventionalcommits.org/en/v1.0.0-beta.3/) before 
making the commit message.

## 💬 Get in touch

If you have various suggestions, questions or want to discuss things wit our community, Have a look at
[Github discussions](https://github.com/janaSunrise/useful-python-snippets/discussions) or join our discord server!

[![Discord](https://discordapp.com/api/guilds/695008516590534758/widget.png?style=shield)](https://discord.gg/cSC5ZZwYGQ)

## Show your support

We love people's support in growing and improving. Be sure to leave a ⭐️ if you like the project and 
also be sure to contribute, if you're interested!

<div align="center">
  Made by Sunrit Jana with ❤️
</div><|MERGE_RESOLUTION|>--- conflicted
+++ resolved
@@ -70,18 +70,11 @@
 ## Future plans
 
 - [x] Better logging.
-<<<<<<< HEAD
 - [x] Improved message coloring and formatting.
 - [ ] Improved Client chat features, and usage.
 - [ ] Password based server encryption
 - [x] Public, Private Key verification, using RSA and SHA-256 pairs.
-=======
-- [ ] Improved Client chat features, and usage.
-- [ ] Password based server encryption
-- [x] Public, Private Key verification, using RSA and SHA-256 pairs.
-- [ ] End to End Message Encryption and Decryption
 - [ ] [BUG FIX] Remote server functioning doesn't work.
->>>>>>> a9836dc0
 
 ## 🤝 Contributing
 
